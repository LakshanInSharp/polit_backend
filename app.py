from dotenv import load_dotenv
from fastapi import FastAPI, Depends
from fastapi.middleware.cors import CORSMiddleware
from contextlib import asynccontextmanager
import uvicorn

from database.db import Base, SessionLocal, sync_engine, AsyncSessionLocal
from utils.initialize_roles import initialize_roles
from routes.auth_routes import auth_router
from routes.user_routes import user_router
from routes.file_upload_route import upload_router
from routes.dashboard_routes import dashboard_router
from service import user_service
from service.user_service import create_initial_admin_if_needed
from utils.scheduler import scheduler
import logging
from routes.dashboard_routes import dashboard_router

# Load env
load_dotenv()

logging.config.dictConfig({
    "version": 1,
    "disable_existing_loggers": False,
    "formatters": {
        "default": {
            "format": "%(asctime)s - %(name)s - %(levelname)s - %(message)s"
        }
    },
    "handlers": {
        "file": {
            "class": "logging.FileHandler",
            "filename": "app.log",
            "formatter": "default",
            "level": "DEBUG"
        }
    },
    "root": {
        "handlers": ["file"],
        "level": "DEBUG"
    }
})

# Create tables synchronously
Base.metadata.create_all(bind=sync_engine)

# Lifespan context for startup/shutdown
@asynccontextmanager
async def lifespan(app: FastAPI):
    # Sync DB session to initialize roles 
    db = SessionLocal()
    try:
        initialize_roles(db)  # <-- call your external function here
    finally:
        db.close()
    
    # Async DB session to create initial admin 
    async with AsyncSessionLocal() as async_db:
        await create_initial_admin_if_needed(async_db)

    scheduler.start()
    yield  # Application runs here
    scheduler.shutdown(wait=False)

# FastAPI instance with lifespan
app = FastAPI(lifespan=lifespan)

# CORS middleware
app.add_middleware(
    CORSMiddleware,
    allow_origins=["http://localhost:3000"],
    allow_credentials=True,
    allow_methods=["*"],
    allow_headers=["*"],
)



# Routers
app.include_router(user_router, dependencies=[Depends(user_service.get_current_user)])
app.include_router(upload_router)
app.include_router(auth_router)
app.include_router(dashboard_router)

<<<<<<< HEAD

=======
>>>>>>> 13714167

# Run app
if __name__ == "__main__":
    uvicorn.run("app:app", host="0.0.0.0", port=7000, reload=True)<|MERGE_RESOLUTION|>--- conflicted
+++ resolved
@@ -82,10 +82,7 @@
 app.include_router(auth_router)
 app.include_router(dashboard_router)
 
-<<<<<<< HEAD
 
-=======
->>>>>>> 13714167
 
 # Run app
 if __name__ == "__main__":
