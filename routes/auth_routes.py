from datetime import datetime, timedelta, timezone
import os
import uuid

from dotenv import load_dotenv
from fastapi import APIRouter, BackgroundTasks, Cookie, Depends, HTTPException, Request, Response, status
from sqlalchemy import select, update, and_
from sqlalchemy.ext.asyncio import AsyncSession

from models.user_model import PasswordResetToken,  Session, User
from utils.email import email_templates
from schemas.user_schema import (
    ForgotPasswordRequest,
    LoginRequest,
    ChangePasswordRequest,
    ResetPasswordRequest,
)
from service import user_service
from utils.email.email_utils import send_email

load_dotenv()
FRONTEND_BASE = os.getenv("FRONTEND_BASE_URL", "http://localhost:3000")

auth_router = APIRouter()


@auth_router.post("/login")
async def login(
    req: LoginRequest,
    response: Response,
    db: AsyncSession = Depends(user_service.get_db)
):
    """
    Authenticate user and create a new session.

    Args:
        req (LoginRequest): Login credentials (username and password).
        response (Response): FastAPI response object to set cookies.
        db (AsyncSession): Database session dependency.

    Returns:
        dict: Message about login status and user info or redirect instruction.
    Raises:
        HTTPException: If credentials are invalid.
    """
    user = await user_service.login_user(db, req.username, req.password)
    if not user:
        raise HTTPException(401, detail="Invalid credentials")

    session_uuid = await user_service.create_session(db, user["id"])
    response.set_cookie(
        "session_uuid",
        session_uuid,
        httponly=True,
<<<<<<< HEAD
        secure=False,  #set true for https
=======
        secure=False,
>>>>>>> d3627e1d
        samesite="Lax",
        max_age=int(timedelta(days=5).total_seconds())
    )

    if user["is_temp_password"]:
        return {
            "msg": "Login successful, please change your password.",
            "redirect_to_change_password": True
        }

    return {
        "msg": "Login successful",
        "user": {
            "id": user["id"],
            "username": user["username"],
            "role": user["role"],
            "is_temp_password": user["is_temp_password"]
        }
    }


@auth_router.post("/change-password")
async def change_password(
    request: Request,
    data: ChangePasswordRequest,
    db: AsyncSession = Depends(user_service.get_db)
):
    """
    Change the password for the authenticated user.

    Args:
        request (Request): FastAPI request object to access cookies.
        data (ChangePasswordRequest): Old password, new password, and confirmation.
        db (AsyncSession): Database session dependency.

    Returns:
        dict: Success message on password change.

    Raises:
        HTTPException: If user is not authenticated, old password is incorrect,
                       new passwords do not match, or user/session is invalid.
    """
    session_uuid = request.cookies.get("session_uuid")
    if not session_uuid:
        raise HTTPException(401, "Not authenticated")

    result = await db.execute(
        select(Session).where(Session.session_uuid == session_uuid, Session.end_time.is_(None))
    )
    sess = result.scalar_one_or_none()
    if not sess or not sess.user_id:
        raise HTTPException(401, "Invalid session")

    user = await db.get(User, sess.user_id)
    if not user:
        raise HTTPException(404, "User not found")

    if not user_service.verify_password(data.old_password, user.password_hash):
        raise HTTPException(400, "Old password is incorrect")
    if data.new_password != data.confirm_password:
        raise HTTPException(400, "New passwords do not match")

    user.password_hash = user_service.hash_password(data.new_password)
    user.is_temp_password = False


    utc_now = datetime.now(timezone.utc)
    await db.execute(
        update(Session)
        .where(Session.user_id == user.id, Session.end_time.is_(None))
        .values(end_time=utc_now)
    )

    await db.commit()

    return {"message": "Password changed successfully"}


@auth_router.post(
    "/forgot-password",
    status_code=status.HTTP_200_OK,
    summary="Request a password-reset email",
)
async def forgot_password(
    payload: ForgotPasswordRequest,
    background_tasks: BackgroundTasks,
    db: AsyncSession = Depends(user_service.get_db),
):
    """
    Generate a password reset token and send reset email.

    Args:
        payload (ForgotPasswordRequest): User email for password reset.
        background_tasks (BackgroundTasks): FastAPI background tasks to send email.
        db (AsyncSession): Database session dependency.

    Returns:
        dict: Message indicating password reset email was sent.

    Raises:
        HTTPException: If user with given email does not exist.
    """
    result = await db.execute(
        select(User).where(User.user_detail.has(email=payload.email))
    )
    user = result.scalar_one_or_none()
    if not user:
        raise HTTPException(404, "User not found")

    token = str(uuid.uuid4())
    utc_now = datetime.now(timezone.utc)
    expiration = utc_now + timedelta(hours=1)
    await db.execute(
        PasswordResetToken.__table__.insert().values(
            user_id=user.id,
            token=token,
            expiration=expiration
        )
    )
    await db.commit()

    reset_url = f"{FRONTEND_BASE}/reset-password?token={token}"
    background_tasks.add_task(
        send_email,
        payload.email,
        email_templates.PASSWORD_RESET_SUBJECT,
        email_templates.PASSWORD_RESET_BODY.format(reset_url=reset_url),
    )
    return {"message": "Password reset email sent"}


@auth_router.post(
    "/reset-password",
    status_code=status.HTTP_200_OK,
    summary="Reset password using token",
)
async def reset_password(
    payload: ResetPasswordRequest,
    db: AsyncSession = Depends(user_service.get_db),
):
    """
    Reset user password given a valid reset token.

    Args:
        payload (ResetPasswordRequest): Reset token and new password.
        db (AsyncSession): Database session dependency.

    Returns:
        dict: Success message on password reset.

    Raises:
        HTTPException: If token is invalid, expired, or user not found.
    """
    stmt = select(PasswordResetToken).where(PasswordResetToken.token == payload.token)
    result = await db.execute(stmt)
    reset_rec = result.scalar_one_or_none()

    utc_now = datetime.now(timezone.utc)

    if not reset_rec:
        raise HTTPException(400, "Invalid reset token")
    
    reset_exp = reset_rec.expiration.replace(tzinfo=timezone.utc)  
    if reset_exp < utc_now:
        await db.delete(reset_rec)
        await db.commit()
        raise HTTPException(400, "Reset token has expired")

    user = await db.get(User, reset_rec.user_id)
    if not user:
        raise HTTPException(404, "User not found")

    user.password_hash = user_service.hash_password(payload.new_password)
    user.is_temp_password = False


    await db.execute(
        update(Session)
        .where(Session.user_id == user.id, Session.end_time.is_(None))
        .values(end_time=utc_now)
    )

    await db.delete(reset_rec)
    await db.commit()

    return {"message": "Password successfully reset"}


@auth_router.post("/logout")
async def logout(
    response: Response,
    session_uuid: str | None = Cookie(default=None, alias="session_uuid"),
    db: AsyncSession = Depends(user_service.get_db),
):
    """
    Logout user by ending the current session and deleting the session cookie.

    Args:
        response (Response): FastAPI response object to delete cookies.
        session_uuid (str | None): Session UUID cookie.
        db (AsyncSession): Database session dependency.

    Returns:
        dict: Confirmation message for logout.

    Raises:
        HTTPException: If user is not authenticated (no session cookie).
    """
    if not session_uuid:
        raise HTTPException(status_code=401, detail="Not authenticated")

    
    utc_now = datetime.now(timezone.utc)
    await db.execute(
        update(Session)
        .where(Session.session_uuid == session_uuid, Session.end_time.is_(None))
        .values(end_time=utc_now)
    )
    await db.commit()

    response.delete_cookie("session_uuid")

    return {"msg": "Logged out"}<|MERGE_RESOLUTION|>--- conflicted
+++ resolved
@@ -52,11 +52,7 @@
         "session_uuid",
         session_uuid,
         httponly=True,
-<<<<<<< HEAD
-        secure=False,  #set true for https
-=======
         secure=False,
->>>>>>> d3627e1d
         samesite="Lax",
         max_age=int(timedelta(days=5).total_seconds())
     )
