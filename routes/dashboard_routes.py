
import asyncio
import calendar
from collections import defaultdict
import logging
from typing import List
from fastapi import APIRouter, Depends, HTTPException, Query, WebSocket, WebSocketDisconnect
from sqlalchemy import text
from sqlalchemy.ext.asyncio import AsyncSession
from datetime import datetime, timezone
from database.db import AsyncSessionLocal
from models.user_model import User
from schemas.domaingaps_schema import DomainGap
from service.user_service import get_current_user, get_current_user_ws, get_db
from service.dashboard_service import compute_avg_duration, get_active_users_by_period, get_sessions, serialize_query
from schemas.querycounts_schema import QueryCount, FileCount
from utils.websocket_manager import manager

# Setup logger
logger = logging.getLogger(__name__)
logging.basicConfig(level=logging.INFO, format="%(asctime)s - %(levelname)s - %(message)s")

dashboard_router = APIRouter()

@dashboard_router.get("/average-session-length")
async def get_average_session_length(
    db: AsyncSession = Depends(get_db),
    user: User = Depends(get_current_user)                              
):
    logger.info("Calculating average session length...")

    now = datetime.now(timezone.utc)
    this_month = now.month
    this_year = now.year
    logger.info(f"Current date: {this_year}-{this_month}")

    if this_month == 1:
        prev_month = 12
        prev_year = this_year - 1
    else:
        prev_month = this_month - 1
        prev_year = this_year

    logger.info(f"Fetching sessions for current month: {this_year}-{this_month}")
    current_sessions = await get_sessions(db, this_year, this_month)
    logger.info(f"Fetched {len(current_sessions)} sessions for current month")

    logger.info(f"Fetching sessions for previous month: {prev_year}-{prev_month}")
    previous_sessions = await get_sessions(db, prev_year, prev_month)
    logger.info(f"Fetched {len(previous_sessions)} sessions for previous month")

    current_avg = compute_avg_duration(current_sessions)
    previous_avg = compute_avg_duration(previous_sessions)

    logger.info(f"Current average session duration: {current_avg} seconds")
    logger.info(f"Previous average session duration: {previous_avg} seconds")

    if previous_avg == 0:
        change = 100.0 if current_avg > 0 else 0.0
    else:
        change = ((current_avg - previous_avg) / previous_avg) * 100

    minutes = int(current_avg // 60)
    seconds = int(current_avg % 60)

    logger.info("Average session length calculated successfully")

    return {
        "current_month": calendar.month_name[this_month],
        "average_session_length_seconds": current_avg,
        "formatted": f"{minutes}m {seconds}s",
        "percentage_change_vs_last_month": round(change, 2)
    }


@dashboard_router.get("/active-users")
async def active_users(
    granularity: str = Query("daily", enum=["daily", "weekly", "monthly"]),
    db: AsyncSession = Depends(get_db),
    user: User = Depends(get_current_user) 
):
    logger.info(f"Getting active users with granularity: {granularity}")
    data = await get_active_users_by_period(db, granularity)
    logger.info(f"Retrieved active users data for granularity: {granularity}")
    return data


@dashboard_router.get("/top-queries")
async def get_top_queries(
    db: AsyncSession = Depends(get_db),
    user: User = Depends(get_current_user)
):
    query = text("""
        SELECT source, topic, count, query, llm_response
        FROM top_queries
        ORDER BY count DESC
    """)
    result = await db.execute(query)
    rows = result.fetchall()

    grouped_by_topic = defaultdict(list)
    for row in rows:
        grouped_by_topic[row[1]].append({
            "source": row[0],
            "topic": row[1],
            "count": row[2],
            "query": row[3],
            "llm_response": row[4],
        })

    grouped_response = [{"topic": topic, "queries": queries} for topic, queries in grouped_by_topic.items()]
    return grouped_response

@dashboard_router.get("/gap-in-queries", response_model=List[DomainGap])
async def get_gap_queries(
    db: AsyncSession = Depends(get_db),
    user: User = Depends(get_current_user)
):
    logger.info("Querying gap-in-queries from 'gap_in_document_count'")
    query = text("""
        SELECT main_topic, SUM(count) AS total_count 
        FROM gap_in_document_count
        GROUP BY main_topic 
        ORDER BY total_count DESC
    """)
    result = await db.execute(query)
    rows = result.fetchall()
    logger.info(f"Retrieved {len(rows)} gap-in-query records")
    return [
        DomainGap(
            main_topic=row[0],
            count=row[1]
        ) for row in rows
    ]


@dashboard_router.get("/most_referenced_file", response_model=List[FileCount])
async def get_most_referenced_file(
    db: AsyncSession = Depends(get_db),
    user: User = Depends(get_current_user)
):
    logger.info("Querying most referenced files from 'top_queries'")
    query = text("""
        SELECT LOWER(TRIM(source)) AS source, SUM(count) AS total_count 
        FROM top_queries 
        GROUP BY LOWER(TRIM(source)) 
        ORDER BY total_count DESC
    """)
    result = await db.execute(query)
    rows = result.fetchall()
    logger.info(f"Retrieved {len(rows)} most referenced files")
    return [
        FileCount(
            source=row[0],
            count=row[1],
        ) for row in rows
    ]


async def connect_ws(websocket: WebSocket):
    try:
        async with AsyncSessionLocal() as db:
            user = await get_current_user_ws(websocket, db)
        await manager.connect(websocket)
        return user
    except HTTPException as e:
        logger.warning(f"WebSocket connection refused due to auth error: {e.detail}")
        try:
            await websocket.close(code=1008)  # Policy violation
        except RuntimeError:
            pass
        return None


@dashboard_router.websocket("/ws/average-session-length")
async def websocket_avg_session_length(websocket: WebSocket):
    user = await connect_ws(websocket)
    if user is None:
        return  # Connection closed due to no auth

    try:
        while True:
            now = datetime.now(timezone.utc)
            this_month = now.month
            this_year = now.year
            prev_month = 12 if this_month == 1 else this_month - 1
            prev_year = this_year - 1 if this_month == 1 else this_year

            async with AsyncSessionLocal() as db:
                current_sessions = await get_sessions(db, this_year, this_month)
                previous_sessions = await get_sessions(db, prev_year, prev_month)

            current_avg = compute_avg_duration(current_sessions)
            previous_avg = compute_avg_duration(previous_sessions)

            change = ((current_avg - previous_avg) / previous_avg * 100) if previous_avg else (100.0 if current_avg else 0.0)
            minutes, seconds = divmod(int(current_avg), 60)

            result = {
                "current_month": calendar.month_name[this_month],
                "average_session_length_seconds": current_avg,
                "formatted": f"{minutes}m {seconds}s",
                "percentage_change_vs_last_month": round(change, 2)
            }

            await websocket.send_json(result)
            await asyncio.sleep(5)
    except WebSocketDisconnect:
        manager.disconnect(websocket)
    except Exception as e:
        logger.error(f"Error in websocket_avg_session_length: {e}")
        manager.disconnect(websocket)


@dashboard_router.websocket("/ws/active-users")
async def websocket_active_users(websocket: WebSocket):
    user = await connect_ws(websocket)
    if user is None:
        return

    granularity = "daily"
    try:
        while True:
            async with AsyncSessionLocal() as db:
                data = await get_active_users_by_period(db, granularity)
            await websocket.send_json({"granularity": granularity, "data": data})
            await asyncio.sleep(5)
    except WebSocketDisconnect:
        manager.disconnect(websocket)
    except Exception as e:
        logger.error(f"Error in websocket_active_users: {e}")
        manager.disconnect(websocket)


@dashboard_router.websocket("/ws/gap-in-queries")
async def websocket_gap_queries(websocket: WebSocket):
    user = await connect_ws(websocket)
    if user is None:
        return

    try:
        while True:
            async with AsyncSessionLocal() as db:
                query = text("""
                    SELECT main_topic, SUM(count) AS total_count 
                    FROM gap_in_document_count
                    GROUP BY main_topic 
                    ORDER BY total_count DESC
                """)
                result = await db.execute(query)
                rows = result.fetchall()

            response = [DomainGap(main_topic=row[0], count=row[1]).dict() for row in rows]
            await websocket.send_json(response)
            await asyncio.sleep(5)
    except WebSocketDisconnect:
        manager.disconnect(websocket)
    except Exception as e:
        logger.error(f"Error in websocket_gap_queries: {e}")
        manager.disconnect(websocket)


@dashboard_router.websocket("/ws/most_referenced_files")
async def websocket_most_referenced_file(websocket: WebSocket):
    user = await connect_ws(websocket)
    if user is None:
        return

    try:
        while True:
            async with AsyncSessionLocal() as db:
                query = text("""
                    SELECT LOWER(TRIM(source)) AS source, SUM(count) AS total_count 
                    FROM top_queries 
                    GROUP BY LOWER(TRIM(source)) 
                    ORDER BY total_count DESC
                """)
                result = await db.execute(query)
                rows = result.fetchall()

            response = [FileCount(source=row[0], count=row[1]).dict() for row in rows]
            await websocket.send_json(response)
            await asyncio.sleep(5)
    except WebSocketDisconnect:
        manager.disconnect(websocket)
    except Exception as e:
        logger.error(f"Error in websocket_most_referenced_file: {e}")
        manager.disconnect(websocket)


@dashboard_router.websocket("/ws/top-queries")
async def websocket_top_queries(websocket: WebSocket):
    user = await connect_ws(websocket)
    if user is None:
        return

    try:
        while True:
            async with AsyncSessionLocal() as db:
                query = text("""
                    SELECT source, topic, count, query, llm_response 
                    FROM top_queries
                    ORDER BY count DESC
                """)
                result = await db.execute(query)
                rows = result.fetchall()

            grouped_by_topic = defaultdict(list)
            for row in rows:
                grouped_by_topic[row[1]].append({
                    "source": row[0],
                    "topic": row[1],
                    "count": row[2],
                    "query": row[3],
                    "llm_response": row[4],
                })

            grouped_response = [{"topic": topic, "queries": queries} for topic, queries in grouped_by_topic.items()]
            await websocket.send_json(grouped_response)
            await asyncio.sleep(5)
    except WebSocketDisconnect:
<<<<<<< HEAD
        manager.disconnect(websocket)
=======
        manager.disconnect(websocket)
    except Exception as e:
        logger.error(f"Error in websocket_top_queries: {e}")
        manager.disconnect(websocket)
>>>>>>> 6c2eff66
<|MERGE_RESOLUTION|>--- conflicted
+++ resolved
@@ -319,11 +319,7 @@
             await websocket.send_json(grouped_response)
             await asyncio.sleep(5)
     except WebSocketDisconnect:
-<<<<<<< HEAD
-        manager.disconnect(websocket)
-=======
         manager.disconnect(websocket)
     except Exception as e:
         logger.error(f"Error in websocket_top_queries: {e}")
         manager.disconnect(websocket)
->>>>>>> 6c2eff66
