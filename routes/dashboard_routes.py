--- conflicted
+++ resolved
@@ -57,8 +57,6 @@
 ):
     return await get_active_users_by_period(db, granularity)
 
-<<<<<<< HEAD
-=======
 
 
 @dashboard_router.get("/top-queries", response_model=List[QueryCount])
@@ -96,4 +94,3 @@
         ) for row in rows
     ]
 
->>>>>>> 9fa3d022
