import os
from dotenv import load_dotenv
from sqlalchemy.ext.asyncio import create_async_engine, AsyncSession
from sqlalchemy.orm import sessionmaker, declarative_base
from sqlalchemy import create_engine
from sqlalchemy.orm import Session

# Load environment variables from .env file
<<<<<<< HEAD
load_dotenv(override=True)
=======
load_dotenv()

>>>>>>> 2d8bb7e8
# Get individual components from environment variables
DB_USER = os.getenv("DB_USER")
DB_PASSWORD = os.getenv("DB_PASSWORD")
DB_HOST = os.getenv("DB_HOST")
DB_PORT = os.getenv("DB_PORT", "5432")  # Default to 5432 if not provided
DB_NAME = os.getenv("DB_NAME")

# Construct database URLs
DATABASE_URL_ASYNC = f"postgresql+asyncpg://{DB_USER}:{DB_PASSWORD}@{DB_HOST}:{DB_PORT}/{DB_NAME}"
DATABASE_URL_SYNC = f"postgresql://{DB_USER}:{DB_PASSWORD}@{DB_HOST}:{DB_PORT}/{DB_NAME}"

# Create an asynchronous engine and session factory
engine = create_async_engine(
    DATABASE_URL_ASYNC,
    future=True,
    pool_size=10,
    max_overflow=20,
    pool_timeout=30,
)

AsyncSessionLocal = sessionmaker(
    bind=engine,
    class_=AsyncSession,
    expire_on_commit=False,
    autoflush=False,
    autocommit=False,
)


# Create a synchronous engine and session factory
sync_engine = create_engine(
    DATABASE_URL_SYNC,
    pool_size=10,
    max_overflow=20,
    pool_timeout=30,
)

SessionLocal = sessionmaker(
    bind=sync_engine,
    class_=Session,
    expire_on_commit=False
)



<<<<<<< HEAD

# Declare the base class for ORM models
Base = declarative_base()
=======
>>>>>>> 2d8bb7e8
# Declare the base class for ORM models
Base = declarative_base()<|MERGE_RESOLUTION|>--- conflicted
+++ resolved
@@ -6,12 +6,7 @@
 from sqlalchemy.orm import Session
 
 # Load environment variables from .env file
-<<<<<<< HEAD
 load_dotenv(override=True)
-=======
-load_dotenv()
-
->>>>>>> 2d8bb7e8
 # Get individual components from environment variables
 DB_USER = os.getenv("DB_USER")
 DB_PASSWORD = os.getenv("DB_PASSWORD")
@@ -24,44 +19,14 @@
 DATABASE_URL_SYNC = f"postgresql://{DB_USER}:{DB_PASSWORD}@{DB_HOST}:{DB_PORT}/{DB_NAME}"
 
 # Create an asynchronous engine and session factory
-engine = create_async_engine(
-    DATABASE_URL_ASYNC,
-    future=True,
-    pool_size=10,
-    max_overflow=20,
-    pool_timeout=30,
-)
-
-AsyncSessionLocal = sessionmaker(
-    bind=engine,
-    class_=AsyncSession,
-    expire_on_commit=False,
-    autoflush=False,
-    autocommit=False,
-)
+engine = create_async_engine(DATABASE_URL_ASYNC, echo=True, future=True)
+AsyncSessionLocal = sessionmaker(bind=engine, class_=AsyncSession, expire_on_commit=False)
 
 
 # Create a synchronous engine and session factory
-sync_engine = create_engine(
-    DATABASE_URL_SYNC,
-    pool_size=10,
-    max_overflow=20,
-    pool_timeout=30,
-)
-
-SessionLocal = sessionmaker(
-    bind=sync_engine,
-    class_=Session,
-    expire_on_commit=False
-)
+sync_engine = create_engine(DATABASE_URL_SYNC, echo=True)
+SessionLocal = sessionmaker(bind=sync_engine, class_=Session, expire_on_commit=False)
 
 
-
-<<<<<<< HEAD
-
-# Declare the base class for ORM models
-Base = declarative_base()
-=======
->>>>>>> 2d8bb7e8
 # Declare the base class for ORM models
 Base = declarative_base()