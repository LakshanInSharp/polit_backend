--- conflicted
+++ resolved
@@ -67,9 +67,5 @@
 .pytest_cache/
 
 # Logs
-<<<<<<< HEAD
-*.log
-=======
 *.log
 
->>>>>>> 926cd903
